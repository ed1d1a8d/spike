--- conflicted
+++ resolved
@@ -19,13 +19,8 @@
 
 local function runmain()
    local test_fragmentation = false
-<<<<<<< HEAD
-   local test_ipv6 = false
-   local debug_bypass_spike = false
-=======
    local test_ipv6 = true
    local debug_bypass_spike = true
->>>>>>> aa623565
 
    godefs.Init()
    if test_ipv6 then
