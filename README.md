# Spike
<<<<<<< HEAD
A software network load balancer that runs on commodity Linux servers based on Google's Maglev.

# Install

```
go get github.com/kkdai/maglev
go get github.com/dchest/siphash
```
=======
implementing a packet level load balancer
>>>>>>> c6af7811
<|MERGE_RESOLUTION|>--- conflicted
+++ resolved
@@ -1,5 +1,4 @@
 # Spike
-<<<<<<< HEAD
 A software network load balancer that runs on commodity Linux servers based on Google's Maglev.
 
 # Install
@@ -7,7 +6,4 @@
 ```
 go get github.com/kkdai/maglev
 go get github.com/dchest/siphash
-```
-=======
-implementing a packet level load balancer
->>>>>>> c6af7811
+```